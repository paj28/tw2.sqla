--- conflicted
+++ resolved
@@ -67,11 +67,6 @@
         if req.GET:
             v = cls.entity.query.filter_by(**req.GET.mixed()).first()
         else:
-<<<<<<< HEAD
-            v = cls.entity()
-        v.from_dict(data)
-=======
-            print "Creating..."
             v = cls.entity()
 
         pylons = None
@@ -93,7 +88,6 @@
         else:
             raise UnimplementedError, "Neither elixir nor pylons"
 
->>>>>>> c83f283d
         if hasattr(cls, 'redirect'):
             return webob.Response(request=req, status=302, location=cls.redirect)
         else:
